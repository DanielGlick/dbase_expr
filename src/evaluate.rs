use std::borrow::Cow;
use std::fmt::Debug;

use chrono::Datelike;
use chrono::NaiveDate;

use crate::ast::{BinaryOp, Expression, UnaryOp};

use crate::codebase_functions::CodebaseFunction as F;

#[derive(Debug, Clone, PartialEq)]
pub enum Error {
    FieldNotFound(String),
    InvalidUnaryOp(UnaryOp),
    InvalidArguments(F, String),
    DateParseError(String),
    FloatParseError(String),
    DateAdditionOverflow,
    DateSubtractionOverflow,
    IncompatibleBinaryOp(BinaryOp, String),
    UnknownFunction(String),
    Other(String),
}

#[derive(Clone, PartialEq)]
pub enum Value {
    Str(String, usize),
    Memo(String),
    Bool(bool),
    Number(f64),
    Date(Option<NaiveDate>),
    DateParseError(String), // this is used to indicate a date parsing error but to match codebase, we treat it as julian day zero for equations
    Blob(Vec<u8>),
    Null,
}

impl Debug for Value {
    fn fmt(&self, f: &mut std::fmt::Formatter<'_>) -> std::fmt::Result {
        match self {
            Value::Str(s, len) => write!(f, "String: '{}', Length: {}", s.replace('\'', "''"), len),
            Value::Memo(s) => write!(f, "Memo: '{}'", s.replace('\'', "''")),
            Value::Bool(b) => write!(f, "Boolean: {}", if *b { ".T." } else { ".F." }),
            Value::Number(n) => write!(f, "Number: {}", n),
            Value::Date(d) => write!(
                f,
                "Date: {}",
                d.map_or_else(|| "NULL".to_string(), |f| f.format("%Y-%m-%d").to_string())
            ),
            Value::DateParseError(s) => write!(f, "DateParseError: {}", s),
            Value::Blob(b) => write!(f, "BLOB({:?})", b),
            Value::Null => write!(f, ".NULL."),
        }
    }
}

pub type FieldValueGetter<'a> = &'a dyn Fn(&str) -> Option<Value>;

pub fn evaluate(expr: &Expression, get: FieldValueGetter) -> Result<Value, Error> {
    #[derive(Debug)]
    enum EvalState<'a> {
        Expr(&'a Expression),
        Unary {
            op: UnaryOp,
        },
        BinaryLeft {
            op: BinaryOp,
            rhs: &'a Expression,
        },
        BinaryRight {
            op: BinaryOp,
            left: Value,
        },
        Function {
            name: &'a F,
            args: std::slice::Iter<'a, Box<Expression>>,
            collected: Vec<Value>,
            total: usize,
        },
    }

    let mut stack: Vec<EvalState> = vec![EvalState::Expr(expr)];
    let mut results: Vec<Value> = vec![];

    while let Some(state) = stack.pop() {
        match state {
            EvalState::Expr(e) => match e {
                Expression::BoolLiteral(b) => results.push(Value::Bool(*b)),

                Expression::NumberLiteral(s) if s == "." => results.push(Value::Number(0.0)),
                Expression::NumberLiteral(s) => results.push(
                    s.parse::<f64>()
                        .map(Value::Number)
                        .map_err(|e| Error::FloatParseError(e.to_string()))?,
                ),

                Expression::StringLiteral(s) => results.push(Value::Str(s.clone(), s.len())),

                Expression::Field { name, .. } => match get(name) {
                    Some(Value::Str(s, len)) => {
                        let padded = if s.len() < len {
                            let mut padded = s.to_string();
                            padded.extend(std::iter::repeat_n(' ', len - s.len()));
                            padded
                        } else {
                            s.chars().take(len).collect()
                        };
                        results.push(Value::Str(padded, len))
                    }
                    Some(v) => results.push(v),
                    None => return Err(Error::FieldNotFound(name.to_string())),
                },

                Expression::UnaryOperator(op, expr) => {
                    stack.push(EvalState::Unary { op: *op });
                    stack.push(EvalState::Expr(expr));
                }

                Expression::BinaryOperator(lhs, op, rhs) => {
                    stack.push(EvalState::BinaryLeft { op: *op, rhs });
                    stack.push(EvalState::Expr(lhs));
                }
                Expression::Sequence(exprs, op) => {
                    // Evaluate the whole expression and push it to the stack
                    let mut accum = evaluate(&exprs[0], get)?;
                    for e in &exprs[1..] {
                        let e = evaluate(e, get)?;
                        accum = eval_binary_op(op.get_op(), accum, e)?;
                    }
                    results.push(accum);
                }

                Expression::FunctionCall { name, args } => {
                    stack.push(EvalState::Function {
                        name,
                        args: args.iter(),
                        collected: vec![],
                        total: args.len(),
                    });
                }
            },

            EvalState::Unary { op } => {
                let val = results.pop().unwrap();
                let result = match (op, val) {
                    (UnaryOp::Not, Value::Bool(b)) => Value::Bool(!b),
                    _ => return Err(Error::InvalidUnaryOp(op)),
                };
                results.push(result);
            }

            EvalState::BinaryLeft { op, rhs } => {
                let left = results.pop().unwrap();
                stack.push(EvalState::BinaryRight { op, left });
                stack.push(EvalState::Expr(rhs));
            }

            EvalState::BinaryRight { op, left } => {
                let right = results.pop().unwrap();
                results.push(eval_binary_op(&op, left, right)?);
            }

            EvalState::Function {
                name,
                mut args,
                mut collected,
                total,
            } => {
                if let Some(next) = args.next() {
                    // Push back function call with updated state
                    stack.push(EvalState::Function {
                        name,
                        args,
                        collected,
                        total,
                    });
                    stack.push(EvalState::Expr(next));
                } else {
                    // All args evaluated, now apply function
                    for _ in 0..total {
                        collected.push(results.pop().unwrap());
                    }
                    collected.reverse(); // restore original order

                    let result = eval_function(name, &collected, get)?;
                    results.push(result);
                }
            }
        }
    }

    assert_eq!(results.len(), 1);

    match results.pop().unwrap() {
        Value::DateParseError(err) => Err(Error::DateParseError(err)), // we allow DateParseError as a value for use within the expressions but it should not be passed back to the caller
        r => Ok(r),
    }
}

fn eval_function(name: &F, args: &[Value], get: FieldValueGetter) -> Result<Value, Error> {
    match name {
        F::LTRIM => match args {
            [Value::Str(s, len)] => Ok(Value::Str(s.trim_start().to_string(), *len)),
            [Value::Memo(s)] => Ok(Value::Memo(s.trim_start().to_string())),
            _ => Err(Error::InvalidArguments(
                name.clone(),
                "LTRIM expects a single string argument".to_string(),
            )),
        },

        F::TRIM | F::RTRIM => match args {
            [Value::Str(s, len)] => Ok(Value::Str(s.trim_end().to_string(), *len)),
            [Value::Memo(s)] => Ok(Value::Memo(s.trim_end().to_string())),
            _ => Err(Error::InvalidArguments(
                name.clone(),
                "RTRIM expects a single string argument".to_string(),
            )),
        },

        F::ALLTRIM => match args {
            [Value::Str(s, len)] => Ok(Value::Str(s.trim().to_string(), *len)),
            [Value::Memo(s)] => Ok(Value::Memo(s.trim().to_string())),
            _ => Err(Error::InvalidArguments(
                name.clone(),
                "ALLTRIM expects a single string argument".to_string(),
            )),
        },

        F::CHR => match args {
            [Value::Number(n)] => {
                let ch = (*n as u8) as char;
                Ok(Value::Str(ch.to_string(), 1))
            }
            _ => Err(Error::InvalidArguments(
                name.clone(),
                "CHR expects a single numeric argument".to_string(),
            )),
        },

        F::CTOD | F::STOD => match args {
            [Value::Str(s, _len)] => {
                if s.trim().is_empty() {
                    Ok(Value::Date(None))
                } else {
                    let fmt = if name == &F::CTOD {
                        "%m/%d/%y"
                    } else {
                        "%Y%m%d"
                    };
                    match chrono::NaiveDate::parse_from_str(s, fmt) {
                        Ok(date) => Ok(Value::Date(Some(date))),
                        Err(_) => Ok(Value::DateParseError(s.to_string())),
                    }
                }
            }
            _ => Err(Error::InvalidArguments(
                name.clone(),
                "CTOD expects a single string argument".to_string(),
            )),
        },

        F::DTOC | F::DTOS => match args {
            [Value::Date(d)] => {
                let (fmt, len) = if name == &F::DTOC {
                    ("%m/%d/%y", 10)
                } else {
                    ("%Y%m%d", 8)
                };
                let text = match d {
                    Some(date) => date.format(fmt).to_string(),
                    None => " ".repeat(len),
                };
                let len = if name == &F::DTOC { 10 } else { 8 };
                Ok(Value::Str(text, len))
            }
            [Value::Null] => {
                let len: usize = if name == &F::DTOC { 10 } else { 8 };
                Ok(Value::Str("".to_string(), len))
            }
            _ => Err(Error::InvalidArguments(
                name.clone(),
                "DTOC expects a date argument".to_string(),
            )),
        },

        F::DAY | F::MONTH | F::YEAR => match args {
            [Value::Date(d)] => match d {
                Some(date) => {
                    let result = match name {
                        F::DAY => date.day() as f64,
                        F::MONTH => date.month() as f64,
                        F::YEAR => date.year() as f64,
                        _ => unreachable!(),
                    };
                    Ok(Value::Number(result))
                }
                None => Ok(Value::Number(0.0)),
            },
            _ => Err(Error::InvalidArguments(
                name.clone(),
                format!("{:?} expects a date argument", name),
            )),
        },

        F::LEFT => match args {
            [Value::Str(s, _) | Value::Memo(s), Value::Number(n)] => {
                let n = *n as usize;
                Ok(Value::Str(s.chars().take(n).collect(), n))
            }
            [Value::Number(v), Value::Number(n)] => {
                let n = *n as usize;
                Ok(Value::Str(v.to_string().chars().take(n).collect(), n))
            }
            _ => Err(Error::InvalidArguments(
                name.clone(),
                "LEFT expects (string, number) or (number, number)".to_string(),
            )),
        },

        F::RIGHT => match args {
            [Value::Str(s, _) | Value::Memo(s), Value::Number(n)] => {
                Ok(Value::Str(right_str_n(s, *n), *n as usize))
            }
            [Value::Number(v), Value::Number(n)] => {
                Ok(Value::Str(right_str_n(&v.to_string(), *n), *n as usize))
            }
            _ => Err(Error::InvalidArguments(
                name.clone(),
                "RIGHT expects (string, number) or (number, number)".to_string(),
            )),
        },

        F::SUBSTR => match args {
            [
                Value::Str(s, _) | Value::Memo(s),
                Value::Number(start),
                Value::Number(len),
            ] => {
                let start = (*start as usize).saturating_sub(1);
                let len = *len as usize;
                let substr: String = s.chars().skip(start).take(len).collect();
                Ok(Value::Str(substr, len))
            }
            _ => Err(Error::InvalidArguments(
                name.clone(),
                "SUBSTR expects (string, start, length)".to_string(),
            )),
        },

        F::UPPER => match args {
            [Value::Str(s, len)] => Ok(Value::Str(s.to_uppercase(), *len)),
            [Value::Memo(s)] => Ok(Value::Memo(s.to_uppercase())),
            _ => Err(Error::InvalidArguments(
                name.clone(),
                "UPPER expects a single string argument".to_string(),
            )),
        },

        F::STR => match args {
            [Value::Number(n)] => {
                let fmt = format!("{:width$.prec$}", n, width = 10, prec = 0); // DBASE defaults: https://www.dbase.com/downloads/dBLLanguageReference2.6.pdf
                Ok(Value::Str(fmt.trim_end().to_string(), 10))
            }
            [Value::Number(n), Value::Number(len), Value::Number(dec)] => {
                let fmt = format!(
                    "{:width$.prec$}",
                    n,
                    width = *len as usize,
                    prec = *dec as usize
                );
                Ok(Value::Str(fmt.trim_end().to_string(), *len as usize))
            }
            _ => Err(Error::InvalidArguments(
                name.clone(),
                "STR expects (number, len, dec)".to_string(),
            )),
        },

        F::VAL => match args {
            [Value::Str(s, _) | Value::Memo(s)] => match s.trim().parse::<f64>() {
                Ok(v) => Ok(Value::Number(v)),
                Err(_) => {
                    if s.trim().chars().all(|c| c == 'F' || c == 'f') {
                        Ok(Value::Number(0.0)) // these are placeholders for float, we'll just use 0.0
                    } else {
                        Err(Error::InvalidArguments(
                            name.clone(),
                            format!("VAL could not parse '{}' to a numeric value", s),
                        ))
                    }
                }
            },
            _ => Err(Error::InvalidArguments(
                name.clone(),
                "VAL expects a string".to_string(),
            )),
        },

        F::DATE => Ok(Value::Date(Some(chrono::Local::now().naive_local().date()))),

        F::IIF => match args {
            [Value::Bool(cond), when_true, when_false] => {
                let chosen = if *cond { when_true } else { when_false };
                let value = match (when_true, when_false) {
                    (Value::Str(str_true, len_true), Value::Str(str_false, len_false)) => {
                        let max_len = *len_true.max(len_false); //get the max of the two because the length shouldn't depend on the values
                        let mut str_value = if *cond { str_true } else { str_false }.clone();
                        if str_value.len() < max_len {
                            str_value.extend(std::iter::repeat_n(' ', max_len - str_value.len()));
                        }
                        Value::Str(str_value, max_len)
                    }
                    _ => chosen.clone(),
                };
                Ok(value)
            }
            _ => Err(Error::InvalidArguments(
                name.clone(),
                "IIF expects (boolean, true, false)".to_string(),
            )),
        },

        // DELETED() => __deleted
        F::DELETED => Ok(get("__deleted").unwrap_or(Value::Bool(false))),

        F::RECNO => Ok(get("RECNO5").unwrap_or(Value::Number(0.0))),

        F::Unknown(unsupported) => Err(Error::UnknownFunction(unsupported.clone())),
    }
}

fn right_str_n(s: &str, n: f64) -> String {
    let n = n as usize;
    if n >= s.len() {
        s.to_string()
    } else {
        let start = s
            .char_indices()
            .rev()
            .nth(n - 1)
            .expect("already checked n against len")
            .0;

        s[start..].to_string()
    }
}

use Value::*;

fn eval_binary_op(op: &BinaryOp, left: Value, right: Value) -> Result<Value, Error> {
    match op {
        BinaryOp::Add => match (left, right) {
            (Value::Number(a), Value::Number(b)) => Ok(Value::Number(a + b)),
            (Value::Date(d), Value::Number(n)) => {
                match d {
                    Some(d) => {
                        // Add n days to date
                        let ndays = n as i64;
                        d.checked_add_signed(chrono::Duration::days(ndays))
                            .map(|d| Value::Date(Some(d)))
                            .ok_or(Error::DateAdditionOverflow)
                    }
                    None => Ok(Value::Date(None)), //null + n = null
                }
            }
            (Value::Number(n), Value::Date(d)) => {
                match d {
                    Some(d) => {
                        let ndays = n as i64;
                        d.checked_add_signed(chrono::Duration::days(ndays))
                            .map(|d| Value::Date(Some(d)))
                            .ok_or(Error::DateAdditionOverflow)
                    }
                    None => Ok(Value::Date(None)), //n + null = null
                }
            }
            (Value::Str(a, len_a), Value::Str(b, len_b)) => {
                let mut result = a.clone();
                result.push_str(&b);
                Ok(Value::Str(result, len_a + len_b))
            }
            (Value::Str(a, _) | Value::Memo(a), Value::Str(b, _) | Value::Memo(b)) => {
                let mut result = a.clone();
                result.push_str(&b);
                Ok(Value::Memo(result))
            }
            (l, r) => Err(Error::IncompatibleBinaryOp(
                BinaryOp::Add,
                format!("Incompatible types: {:?} and {:?}", l, r),
            )),
        },
        BinaryOp::Sub => match (left, right) {
            (Value::Number(a), Value::Number(b)) => Ok(Value::Number(a - b)),
            (Value::Date(d), Value::Number(n)) => {
                match d {
                    Some(d) => {
                        // Subtract n days from date
                        let ndays = n as i64;
                        d.checked_sub_signed(chrono::Duration::days(ndays))
                            .map(|d| Value::Date(Some(d)))
                            .ok_or(Error::DateSubtractionOverflow)
                    }
                    None => Ok(Value::Date(None)), //null - n = null
                }
            }
            (Value::Date(Some(d1)), Value::Date(Some(d2))) => {
                // Difference in days as float
                let duration = d1.signed_duration_since(d2);
                Ok(Value::Number(duration.num_days() as f64))
            }
            (Value::Date(Some(d1)), Value::DateParseError(_)) => {
                // Difference in days as float
                Ok(Value::Number(days_since_jd0(d1) as f64))
            }
            (Value::DateParseError(_), Value::Date(Some(d1))) => {
                // Difference in days as float
                Ok(Value::Number(-days_since_jd0(d1) as f64))
            }
            (Value::DateParseError(_), Value::DateParseError(_)) => Ok(Value::Number(0.0)),
            _ => Err(Error::IncompatibleBinaryOp(
                BinaryOp::Sub,
                "Incompatible types".to_string(),
            )),
        },
        BinaryOp::Mul => match (left, right) {
            (Number(a), Number(b)) => Ok(Number(a * b)),
            _ => Err(Error::IncompatibleBinaryOp(
                BinaryOp::Mul,
                "Incompatible types".to_string(),
            )),
        },
        BinaryOp::Div => match (left, right) {
            (Number(_), Number(0.0)) => Ok(Number(f64::NAN)),
            (Number(a), Number(b)) => Ok(Number(a / b)),
            _ => Err(Error::IncompatibleBinaryOp(
                BinaryOp::Div,
                "Incompatible types".to_string(),
            )),
        },

        BinaryOp::Exp => match (left, right) {
            (Number(a), Number(b)) => Ok(Number(a.powf(b))),
            _ => Err(Error::IncompatibleBinaryOp(
                BinaryOp::Exp,
                "Incompatible types".to_string(),
            )),
        },

        BinaryOp::Eq | BinaryOp::Ne => Ok(Bool(match (left, right) {
            (Str(a, _), Memo(b) | Str(b, _)) => cmp_str(&a, &b, &op),
            (l, r) => match op {
                BinaryOp::Eq => l == r,
                BinaryOp::Ne => l != r,
                _ => unreachable!(),
            },
        })),

        BinaryOp::Lt | BinaryOp::Le | BinaryOp::Gt | BinaryOp::Ge => match (left, right) {
            (Number(a), Number(b)) => Ok(Bool(cmp(a, b, &op))),
            (Str(a, _) | Memo(a), Str(b, _) | Memo(b)) => Ok(Bool(cmp_str(&a, &b, op))),
            (Date(a), Date(b)) => Ok(Bool(cmp(&a, &b, &op))),
            _ => Err(Error::IncompatibleBinaryOp(
                op.clone(),
                "Incompatible types".to_string(),
            )),
        },

        BinaryOp::Contain => match (left, right) {
            (Str(needle, _) | Memo(needle), Str(haystack, _) | Memo(haystack)) => {
                Ok(Bool(haystack.contains(&needle)))
            }
            _ => Err(Error::IncompatibleBinaryOp(
                BinaryOp::Contain,
                "Contain requires string operands".to_string(),
            )),
        },

        BinaryOp::And => {
            let left_bool = match left {
                Value::Bool(b) => b,
                _ => {
                    return Err(Error::IncompatibleBinaryOp(
                        BinaryOp::And,
                        "Expected boolean operands".to_string(),
                    ));
                }
            };
            let right_bool = match right {
                Value::Bool(b) => b,
                _ => {
                    return Err(Error::IncompatibleBinaryOp(
                        BinaryOp::And,
                        "Expected boolean operands".to_string(),
                    ));
                }
            };
            Ok(Value::Bool(left_bool && right_bool))
        }

        BinaryOp::Or => {
            let left_bool = match left {
                Value::Bool(b) => b,
                Value::Number(n) => n != 0.0,
                _ => {
                    return Err(Error::IncompatibleBinaryOp(
                        BinaryOp::Or,
                        "Expected boolean or numeric operands".to_string(),
                    ));
                }
            };
            let right_bool = match right {
                Value::Bool(b) => b,
                Value::Number(n) => n != 0.0,
                _ => {
                    return Err(Error::IncompatibleBinaryOp(
                        BinaryOp::Or,
                        "Expected boolean or numeric operands".to_string(),
                    ));
                }
            };
            Ok(Value::Bool(left_bool || right_bool))
        }
    }
}

fn cmp<T: PartialOrd + PartialEq>(left: T, right: T, op: &BinaryOp) -> bool {
    match op {
        BinaryOp::Eq => left == right,
        BinaryOp::Ne => left != right,
        BinaryOp::Lt => left < right,
        BinaryOp::Le => left <= right,
        BinaryOp::Gt => left > right,
        BinaryOp::Ge => left >= right,
        op => panic!("Unexpected comparison operator: {:?}", op),
    }
}
fn cmp_str(a: &str, b: &str, op: &BinaryOp) -> bool {
    let b_adjusted = with_len(b, a.len());
    cmp(a, &*b_adjusted, op)
}
fn with_len(s: &str, len: usize) -> Cow<str> {
    let char_count = len.min(s.chars().count());
    match s.char_indices().nth(char_count) {
        Some((i, _)) => Cow::Borrowed(&s[..i]), //slice down the string if it's too long
        None => {
            //pad it if it's too short
            if s.chars().count() < len {
                let mut padded = s.to_string();
                padded.extend(std::iter::repeat(' ').take(len - padded.chars().count()));
                Cow::Owned(padded)
            } else {
                Cow::Borrowed(s)
            }
        }
    }
}

pub fn julian_day(year: i32, month: u32, day: u32) -> i32 {
    // Julian day calculation (Fliegel & Van Flandern algorithm)
    let a = ((14 - month as i32) / 12) as i32;
    let y = year + 4800 - a;
    let m = month as i32 + 12 * a - 3;
    let julian = day as i32 + ((153 * m + 2) / 5) + 365 * y + y / 4 - y / 100 + y / 400 - 32045;

    julian
}

fn days_since_jd0(date: NaiveDate) -> i32 {
    julian_day(date.year(), date.month(), date.day()) + 1
}

#[cfg(test)]
mod tests {
    use super::*;

    const TRUE: Result<Value, Error> = Result::Ok(Value::Bool(true));

    fn eval(expr: &str) -> Result<Value, Error> {
        use crate::{ast, grammar::ExprParser};
        let parser = ExprParser::new();
        let value_lookup = |_: &str| -> Option<Value> { None };
        match parser.parse(expr) {
            Ok(t) => {
                let t = ast::simplify(*t);
                evaluate(&t, &value_lookup)
            }
            Err(e) => Err(Error::Other(format!("{e}"))),
        }
    }

    // Asserts if the expression does not produce an error
    fn assert_any_err(expr: &str) {
        if let Ok(v) = eval(expr) {
            panic!("Expected an error, got {v:?}");
        }
    }

    #[test]
    fn optional_digits() {
<<<<<<< HEAD
        // Trailing digits NOT optional
        assert!(matches!(eval("1. + 2 = 3.00"), Err(Error::Other(_))));
=======
        // Trailing digits optional
        assert_eq!(eval("1. + 2 = 3.00"), TRUE);
        assert_eq!(eval("1=1.and.1=1"), TRUE);
>>>>>>> a5a047c4

        // Leading digits optional
        assert_eq!(eval(".1 + 0.1 = 000.2"), TRUE);

        // All digits optional!
        // 0.0 + 0.0 = 0.0
        //assert_eq!(eval(".+.=."), TRUE);
    }

    // This does not pass due to numeric precision issues with f64
    //TODO: implement using decimal type and uncomment
    #[test]
    fn precision() {
        assert_eq!(eval(".1 + 0.2"), Ok(Value::Number(0.3)));
        assert_eq!(eval(".1 + 0.2 = 000.3"), TRUE);
    }

    #[test]
    fn multiple_signs() {
        assert_eq!(eval("-2"), Ok(Value::Number(-2.0)));
        // Not allowed to stack signs; Codebase actually allows this but only
        //  because it's doing something very unexpected
        assert_any_err("--2"); // CB evals this to -2
        assert_any_err("---2"); // CB evals this to 2
        assert_any_err("-+-2"); // CB evals this to -2
        // No negation operator
        assert_any_err("-(+(-(2)))");
    }

    #[test]
    fn implicit_number() {
        // Codebase evaluates these to 0, now an error
        assert_any_err("-");
        assert_any_err("+");
    }

    #[test]
    fn ambiguous_dots() {
        // This is fine because a decimal place requires trailing digits
        assert_eq!(eval("1=1.and.1=1"), TRUE);
    }
}<|MERGE_RESOLUTION|>--- conflicted
+++ resolved
@@ -546,7 +546,7 @@
         },
 
         BinaryOp::Eq | BinaryOp::Ne => Ok(Bool(match (left, right) {
-            (Str(a, _), Memo(b) | Str(b, _)) => cmp_str(&a, &b, &op),
+            (Str(a, _), Memo(b) | Str(b, _)) => cmp_str(&a, &b, op),
             (l, r) => match op {
                 BinaryOp::Eq => l == r,
                 BinaryOp::Ne => l != r,
@@ -555,11 +555,11 @@
         })),
 
         BinaryOp::Lt | BinaryOp::Le | BinaryOp::Gt | BinaryOp::Ge => match (left, right) {
-            (Number(a), Number(b)) => Ok(Bool(cmp(a, b, &op))),
+            (Number(a), Number(b)) => Ok(Bool(cmp(a, b, op))),
             (Str(a, _) | Memo(a), Str(b, _) | Memo(b)) => Ok(Bool(cmp_str(&a, &b, op))),
-            (Date(a), Date(b)) => Ok(Bool(cmp(&a, &b, &op))),
+            (Date(a), Date(b)) => Ok(Bool(cmp(&a, &b, op))),
             _ => Err(Error::IncompatibleBinaryOp(
-                op.clone(),
+                *op,
                 "Incompatible types".to_string(),
             )),
         },
@@ -637,7 +637,7 @@
     let b_adjusted = with_len(b, a.len());
     cmp(a, &*b_adjusted, op)
 }
-fn with_len(s: &str, len: usize) -> Cow<str> {
+fn with_len<'s>(s: &'s str, len: usize) -> Cow<'s, str> {
     let char_count = len.min(s.chars().count());
     match s.char_indices().nth(char_count) {
         Some((i, _)) => Cow::Borrowed(&s[..i]), //slice down the string if it's too long
@@ -645,7 +645,7 @@
             //pad it if it's too short
             if s.chars().count() < len {
                 let mut padded = s.to_string();
-                padded.extend(std::iter::repeat(' ').take(len - padded.chars().count()));
+                padded.extend(std::iter::repeat_n(' ', len - padded.chars().count()));
                 Cow::Owned(padded)
             } else {
                 Cow::Borrowed(s)
@@ -656,12 +656,10 @@
 
 pub fn julian_day(year: i32, month: u32, day: u32) -> i32 {
     // Julian day calculation (Fliegel & Van Flandern algorithm)
-    let a = ((14 - month as i32) / 12) as i32;
+    let a = (14 - month as i32) / 12;
     let y = year + 4800 - a;
     let m = month as i32 + 12 * a - 3;
-    let julian = day as i32 + ((153 * m + 2) / 5) + 365 * y + y / 4 - y / 100 + y / 400 - 32045;
-
-    julian
+    day as i32 + ((153 * m + 2) / 5) + 365 * y + y / 4 - y / 100 + y / 400 - 32045
 }
 
 fn days_since_jd0(date: NaiveDate) -> i32 {
@@ -696,14 +694,8 @@
 
     #[test]
     fn optional_digits() {
-<<<<<<< HEAD
         // Trailing digits NOT optional
-        assert!(matches!(eval("1. + 2 = 3.00"), Err(Error::Other(_))));
-=======
-        // Trailing digits optional
-        assert_eq!(eval("1. + 2 = 3.00"), TRUE);
-        assert_eq!(eval("1=1.and.1=1"), TRUE);
->>>>>>> a5a047c4
+        assert_any_err("1. + 2 = 3.00");
 
         // Leading digits optional
         assert_eq!(eval(".1 + 0.1 = 000.2"), TRUE);
