--- conflicted
+++ resolved
@@ -311,15 +311,6 @@
 }
 
 // The right side of the string comparison should be truncated to the fixed length, no need to evaluate additional characters
-<<<<<<< HEAD
-pub fn string_comp_right(r: Box<Expression>, len: u32) -> Box<Expression> {
-    Box::new(Expression::FunctionCall {
-        name: "SUBSTR".into(),
-        args: vec![
-            r,
-            Box::new(Expression::NumberLiteral("1".into())),
-            Box::new(Expression::NumberLiteral(len.to_string())),
-=======
 pub fn string_comp_right(r: ExprRef, len: u32) -> ExprRef {
     expr_ref(Expression::FunctionCall {
         name: "SUBSTR".into(),
@@ -327,7 +318,6 @@
             r,
             expr_ref(Expression::NumberLiteral("1".into())),
             expr_ref(Expression::NumberLiteral(len.to_string())),
->>>>>>> 6fa92c7c
         ],
     })
 }
